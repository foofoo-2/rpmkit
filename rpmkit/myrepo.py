--- conflicted
+++ resolved
@@ -56,12 +56,7 @@
 
 
 WAIT_TYPE = (WAIT_FOREVER, WAIT_MIN, WAIT_MAX) = (None, "min", "max")
-
 TIMEOUT_DEFAULT = 60 * 5  # 5 [min]
-
-
-TEST_CHOICES = (TEST_BASIC, TEST_FULL) = ("basic", "full")
-TEST_RHOSTS = ("192.168.122.1", "127.0.0.1")
 
 TEMPLATES = {
     "mock.cfg":
@@ -249,30 +244,6 @@
         stop_on_failure=True, timeout=None):
     cmd = ThreadedCommand(cmd_str, user, host, workdir, stop_on_failure, timeout)
     return cmd.run()
-
-
-def sequence(cmds, stop_on_failure=False, stop_on_success=False):
-    """
-    Run commands sequentially and returns return codes of each.
-
-    The name of this function came from "sequence" function in Haskell's
-    "Control.Monad" module, does Monad sequencing.
-
-    @cmds  [Command]  A list of [Threaded]Command objects
-    """
-    rs = []
-
-    for c in cmds:
-        rc = c.run()
-        rs.append(rc)
-
-        if stop_on_failure and rc != 0:
-            break
-
-        if stop_on_success and rc == 0:
-            break
-
-    return rs
 
 
 def prun_and_get_results(cmds, wait=WAIT_FOREVER):
@@ -421,27 +392,6 @@
     return compile_template(tmpl, {"cfg": cfg_opts})
 
 
-@memoize
-def find_accessible_remote_host(user=None, rhosts=TEST_RHOSTS):
-    if user is None:
-        user = get_username()
-
-    def check_cmd(uesr, rhost):
-        c = "ping -q -c 1 -w 1 %s > /dev/null 2> /dev/null" % rhost
-        c += " && ssh %s@%s -o ConnectTimeout=5 true >/dev/null 2>/dev/null" \
-            % (user, rhost)
-
-        return ThreadedCommand(c, user, timeout=5, stop_on_failure=False)
-
-    checks = [check_cmd(user, rhost) for rhost in rhosts]
-    rs = sequence(checks, stop_on_success=True)
-
-    if rs[-1] != 0:
-        return False
-
-    return rhosts[len(rs) - 1]
-
-
 class Distribution(object):
 
     def __init__(self, dist, arch="x86_64", bdist_label=None):
@@ -467,8 +417,7 @@
     @classmethod
     def mockcfg_opts(self, mockcfg_path):
         """
-        Load mock config file and returns $mock_config["config_opts"] as a
-        dict.
+        Load mock config file and returns $mock_config["config_opts"] as a dict.
         """
         cfg = dict()
         cfg["config_opts"] = dict()
@@ -529,7 +478,7 @@
     def build_cmds(cls, repo, srpm):
         TC = ThreadedCommand
         return [
-            TC(repo.build_cmd(srpm, d)) for d in \
+            TC(repo.build_cmd(srpm, d), timeout=repo.timeout) for d in \
                 repo.dists_by_srpm(srpm)
         ]
 
@@ -570,6 +519,8 @@
 
         destdir = cls.destdir(repo)
         rpms_to_deploy = []   # :: [(rpm_path, destdir)]
+
+        #rpms_to_deploy.append((srpm, os.path.join(destdir, "sources")))
 
         for d in repo.dists_by_srpm(srpm):
             srpm_to_copy = glob.glob("%s/*.src.rpm" % d.mockdir())[0]
@@ -577,11 +528,10 @@
                 (srpm_to_copy, os.path.join(destdir, "sources"))
             )
 
-            rpms = [
-                f for f in glob.glob("%s/*.*.rpm" % d.mockdir()) \
-                    if not f.endswith(".src.rpm")
-            ]
-            logging.debug("rpms=" + str([os.path.basename(f) for f in rpms]))
+            if is_noarch(srpm):
+                rpms = glob.glob("%s/*.noarch.rpm" % d.mockdir())
+            else:
+                rpms = glob.glob("%s/*.%s.rpm" % (d.mockdir(), d.arch_pattern))
 
             for p in rpms:
                 rpms_to_deploy.append((p, os.path.join(destdir, d.arch)))
@@ -596,13 +546,8 @@
             cls.sign_rpms(repo.signkey, rpms_to_sign)
 
         cs = [
-<<<<<<< HEAD
             ThreadedCommand(repo.copy_cmd(rpm, dest)) for rpm, dest \
                 in rpms_to_deploy
-=======
-            ThrdCommand(repo.copy_cmd(rpm, dest), timeout=repo.timeout) \
-                for rpm, dest in rpms_to_deploy
->>>>>>> fc996ac1
         ]
         rs = prun_and_get_results(cs, deploy_wait)
         assert all(rc == 0 for rc in rs)
@@ -680,8 +625,7 @@
             os.makedirs(keydir)
 
             rc = run(
-                "gpg --export --armor %s > ./%s" % \
-                    (repo.signkey, repo.keyfile),
+                "gpg --export --armor %s > ./%s" % (repo.signkey, repo.keyfile),
                 workdir=workdir
             )
 
@@ -743,13 +687,8 @@
         c += " || createrepo --deltas --oldpackagedirs . --database ."
 
         cs = [
-<<<<<<< HEAD
             ThreadedCommand(c, repo.user, repo.server, d) for d \
                 in repo.rpmdirs(destdir)
-=======
-            ThrdCommand(c, repo.user, repo.server, d, timeout=timeout) \
-                for d in repo.rpmdirs(destdir)
->>>>>>> fc996ac1
         ]
 
         rs = prun_and_get_results(cs)
@@ -850,8 +789,7 @@
         @topdir    repo's topdir or its format string, e.g.
                    "/var/www/html/%(subdir)s".
         @baseurl   base url or its format string, e.g. "file://%(topdir)s".
-        @signkey   GPG key ID for signing or None indicates will never sign
-                   rpms
+        @signkey   GPG key ID for signing or None indicates will never sign rpms
         @bdist_label  Distribution label to build srpms, e.g.
                    "fedora-custom-addons-14-x86_64"
         @metadata_expire  Metadata expiration time, e.g. "2h", "1d"
@@ -902,9 +840,7 @@
         else:
             self.signkey = signkey
             self.keyurl = self._format(Repo.keyurl)
-            self.keyfile = os.path.join(
-                self.keydir, os.path.basename(self.keyurl)
-            )
+            self.keyfile = os.path.join(self.keydir, os.path.basename(self.keyurl))
 
         if metadata_expire is not None:
             self.metadata_expire = metadata_expire
@@ -1123,10 +1059,9 @@
     [('fedora-14', 'i386', 'fedora-14-i386')]
     >>> parse_dists_option("fedora-14-i386:fedora-my-additions-14-i386")
     [('fedora-14', 'i386', 'fedora-my-additions-14-i386')]
-    >>> s = ["fedora-14-i386:fedora-my-additions-14-i386"]
-    >>> s.append("rhel-6-i386:rhel-my-additions-6-i386")
-    >>> ds = ",".join(s)
-    >>> parse_dists_option(ds)
+    >>> ss = ["fedora-14-i386:fedora-my-additions-14-i386"]
+    >>> ss += ["rhel-6-i386:rhel-my-additions-6-i386"]
+    >>> parse_dists_option(",".join(ss))
     [('fedora-14', 'i386', 'fedora-my-additions-14-i386'), ('rhel-6', 'i386', 'rhel-my-additions-6-i386')]
     """
     return [parse_dist_option(dist_str) for dist_str in dists_str.split(sep)]
